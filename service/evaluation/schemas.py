--- conflicted
+++ resolved
@@ -27,16 +27,6 @@
 
 class EvaluationRecordResponse(BaseModel):
     id: UUID
-<<<<<<< HEAD
-    created_at: str
-    results: List[EvaluationResultItem]
-
-class EvaluationRequest(BaseModel):
-    name: str  # 确保字段名与前端一致
-    system_prompt: str
-    metric_id: str
-    file_id: str
-=======
     task_id: str
     system_prompt: str
     created_at: Union[datetime, int, str]
@@ -68,4 +58,11 @@
 class DeleteTaskResponse(BaseModel):
     success: bool
     message: str
->>>>>>> e7d0c411
+    created_at: str
+    results: List[EvaluationResultItem]
+
+class EvaluationRequest(BaseModel):
+    name: str  # 确保字段名与前端一致
+    system_prompt: str
+    metric_id: str
+    file_id: str